import * as React from 'react';
import {
  Breadcrumb,
  BreadcrumbItem,
  Divider,
  Page,
  PageSection,
  Stack,
  StackItem,
  Title,
} from '@patternfly/react-core';
import { Helmet, HelmetProvider } from 'react-helmet-async';
import { useTranslation } from 'react-i18next';
import { Link, useLocation, useParams } from 'react-router-dom';
import { TracingGanttChart } from '@perses-dev/panels-plugin';
import {
  PersesDashboardWrapper,
  PersesWrapper,
  TraceQueryPanelWrapper,
} from '../components/PersesWrapper';
import { TraceAttributeValue } from '@perses-dev/core';
import { useDataQueries } from '@perses-dev/plugin-system';
import { useTempoInstance } from '../hooks/useTempoInstance';

interface RouteParams {
  traceId: string;
}

export function TraceDetailPage() {
  const { t } = useTranslation('plugin__distributed-tracing-console-plugin');
  const { traceId } = useParams<RouteParams>();
  const [tempo] = useTempoInstance();
  const location = useLocation();

  return (
    <>
      <HelmetProvider>
        <Helmet>
          <title>
            {t('Trace')} {traceId} · {t('Tracing')}
          </title>
        </Helmet>
      </HelmetProvider>
      <Page>
        <PageSection variant="light">
          <Stack>
            <Breadcrumb>
              <BreadcrumbItem>
                <Link to={`/observe/traces${location.search}`}>{t('Traces')}</Link>
              </BreadcrumbItem>
              <BreadcrumbItem isActive>{t('Trace details')}</BreadcrumbItem>
            </Breadcrumb>

            <PersesWrapper>
              <PersesDashboardWrapper
                tempo={tempo}
                definitions={[{ kind: 'TempoTraceQuery', spec: { query: traceId } }]}
              >
                <Title headingLevel="h1">
                  <TraceTitle />
                </Title>
                <Divider className="pf-v5-u-my-md" />
                <StackItem isFilled>
                  <TraceQueryPanelWrapper>
<<<<<<< HEAD
                    <TracingGanttChart.PanelComponent
                      spec={{ visual: { palette: { mode: 'categorical' } } }}
                    />
=======
                    <TracingGanttChart.PanelComponent spec={{}} attributeLinks={attributeLinks} />
>>>>>>> 3c5a449a
                  </TraceQueryPanelWrapper>
                </StackItem>
              </PersesDashboardWrapper>
            </PersesWrapper>
          </Stack>
        </PageSection>
      </Page>
    </>
  );
}

function TraceTitle() {
  const { traceId } = useParams<RouteParams>();
  const { queryResults } = useDataQueries('TraceQuery');
  const trace = queryResults[0]?.data?.trace;

  if (!trace) {
    return <>{traceId}</>;
  }
  return (
    <>
      {trace.rootSpan.resource.serviceName}: {trace.rootSpan.name}
    </>
  );
}

const sval = (val?: TraceAttributeValue) =>
  val && 'stringValue' in val ? encodeURIComponent(val.stringValue) : '';

const attributeLinks: Record<string, (attrs: Record<string, TraceAttributeValue>) => string> = {
  'k8s.namespace.name': (attrs) => `/k8s/cluster/namespaces/${sval(attrs['k8s.namespace.name'])}`,
  'k8s.node.name': (attrs) => `/k8s/cluster/nodes/${sval(attrs['k8s.node.name'])}`,
  'k8s.deployment.name': (attrs) =>
    `/k8s/ns/${sval(attrs['k8s.namespace.name'])}/deployments/${sval(
      attrs['k8s.deployment.name'],
    )}`,
  'k8s.pod.name': (attrs) =>
    `/k8s/ns/${sval(attrs['k8s.namespace.name'])}/pods/${sval(attrs['k8s.pod.name'])}`,
};<|MERGE_RESOLUTION|>--- conflicted
+++ resolved
@@ -62,13 +62,10 @@
                 <Divider className="pf-v5-u-my-md" />
                 <StackItem isFilled>
                   <TraceQueryPanelWrapper>
-<<<<<<< HEAD
                     <TracingGanttChart.PanelComponent
                       spec={{ visual: { palette: { mode: 'categorical' } } }}
+                      attributeLinks={attributeLinks}
                     />
-=======
-                    <TracingGanttChart.PanelComponent spec={{}} attributeLinks={attributeLinks} />
->>>>>>> 3c5a449a
                   </TraceQueryPanelWrapper>
                 </StackItem>
               </PersesDashboardWrapper>
