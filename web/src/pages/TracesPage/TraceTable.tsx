import React from 'react';
import { TraceQueryPanelWrapper } from '../../components/PersesWrapper';
import { TraceTable as PersesTraceTable } from '@perses-dev/panels-plugin';
import {
  Bullseye,
  Button,
  EmptyState,
  EmptyStateBody,
  EmptyStateIcon,
  EmptyStatePrimary,
  Title,
} from '@patternfly/react-core';
import { SearchIcon } from '@patternfly/react-icons';
import { useTranslation } from 'react-i18next';
import './TraceTable.css';

interface TraceTableProps {
  runQuery: (query: string) => void;
}

export function TraceTable({ runQuery }: TraceTableProps) {
  const { t } = useTranslation('plugin__distributed-tracing-console-plugin');

  const noResults = (
    <Bullseye>
      <EmptyState>
        <EmptyStateIcon icon={SearchIcon} />
        <Title headingLevel="h2" size="lg">
          {t('No results found')}
        </Title>
        <EmptyStateBody>
          {t('No results match this query criteria. Clear all filters and try again.')}
        </EmptyStateBody>
        <EmptyStatePrimary>
          <Button variant="link" onClick={() => runQuery('{}')}>
            {t('Clear all filters')}
          </Button>
        </EmptyStatePrimary>
      </EmptyState>
    </Bullseye>
  );

  return (
    <TraceQueryPanelWrapper noResults={noResults}>
<<<<<<< HEAD
      <div className="dt-plugin-trace-table">
        <PersesTraceTable.PanelComponent spec={{}} traceLink={traceDetailLink} />
      </div>
=======
      <PersesTraceTable.PanelComponent
        spec={{ visual: { palette: { mode: 'categorical' } } }}
        traceLink={traceDetailLink}
      />
>>>>>>> f51bef70
    </TraceQueryPanelWrapper>
  );
}

export function traceDetailLink({ traceId }: { traceId: string }) {
  return `/observe/traces/${traceId}?${new URLSearchParams(window.location.search).toString()}`;
}<|MERGE_RESOLUTION|>--- conflicted
+++ resolved
@@ -42,16 +42,12 @@
 
   return (
     <TraceQueryPanelWrapper noResults={noResults}>
-<<<<<<< HEAD
       <div className="dt-plugin-trace-table">
-        <PersesTraceTable.PanelComponent spec={{}} traceLink={traceDetailLink} />
+        <PersesTraceTable.PanelComponent
+          spec={{ visual: { palette: { mode: 'categorical' } } }}
+          traceLink={traceDetailLink}
+        />
       </div>
-=======
-      <PersesTraceTable.PanelComponent
-        spec={{ visual: { palette: { mode: 'categorical' } } }}
-        traceLink={traceDetailLink}
-      />
->>>>>>> f51bef70
     </TraceQueryPanelWrapper>
   );
 }
